--- conflicted
+++ resolved
@@ -2,22 +2,6 @@
 import grpc
 import structlog
 from typing import Iterator
-<<<<<<< HEAD
-from pathlib import Path
-import sys
-
-# Import proto definitions
-contracts_path = Path(__file__).resolve().parents[6] / "packages" / "contracts" / "python"
-if str(contracts_path) not in sys.path:
-    sys.path.insert(0, str(contracts_path))
-
-import detection_pb2
-import detection_pb2_grpc
-
-# Import business logic
-from ....services.ml.object_detection import ObjectDetectionService
-from ....core.exceptions import ModelNotLoadedException, InferenceException
-=======
 
 # Import proto definitions
 from packages.contracts.python import detection_pb2, detection_pb2_grpc
@@ -25,7 +9,6 @@
 # Import business logic
 from ....services.ml.object_detection import ObjectDetectionService
 from ....core.exceptions import ModelNotLoadedError, InferenceError
->>>>>>> 903f6d74
 
 logger = structlog.get_logger("grpc.detection_servicer")
 
@@ -98,11 +81,7 @@
             
             return response
             
-<<<<<<< HEAD
-        except ModelNotLoadedException as e:
-=======
         except ModelNotLoadedError as e:
->>>>>>> 903f6d74
             logger.error("model_not_loaded", error=str(e))
             context.set_code(grpc.StatusCode.UNAVAILABLE)
             context.set_details("Detection model not loaded")
@@ -111,11 +90,7 @@
                 error_message="Model not available"
             )
             
-<<<<<<< HEAD
-        except InferenceException as e:
-=======
         except InferenceError as e:
->>>>>>> 903f6d74
             logger.error("inference_error", error=str(e), exc_info=True)
             context.set_code(grpc.StatusCode.INTERNAL)
             context.set_details("Inference failed")
