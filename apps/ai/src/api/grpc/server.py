"""
<<<<<<< HEAD
apps/ai/src/api/grpc/server.py
Simple gRPC server for AI inference.

Responsibilities:
- Create and configure gRPC server
- Register servicers (Detection, Face, etc.)
- Start/stop server
"""

import sys
from pathlib import Path
import grpc
from concurrent import futures
import structlog
from typing import Optional

print("CURRENT FILE:", Path(__file__).resolve())
print("PARENTS:")
for i in range(0, 8):
    print(i, "→", Path(__file__).resolve().parents[i])

# Add packages/contracts/python to path
contracts_path = Path(__file__).resolve().parents[5] / "packages" / "contracts" / "python"
sys.path.insert(0, str(contracts_path))
sys.path.insert(0, str(contracts_path.parent))

print("Added to sys.path:", contracts_path)

# Import generated gRPC code WITHOUT package prefix
from sssp.ai.detection.detection_pb2_grpc import add_DetectionServiceServicer_to_server
# from face_pb2_grpc import add_FaceServiceServicer_to_server
# from behavior_pb2_grpc import add_BehaviorServiceServicer_to_server
# from aqi_pb2_grpc import add_AqiServiceServicer_to_server

from .servicers.detection_servicer import DetectionServicer
# from .servicers.face_servicer import FaceServicer
# from .servicers.behavior_servicer import BehaviorServicer
# from .servicers.aqi_servicer import AqiServicer

from ...core.config import settings

logger = structlog.get_logger("grpc_server")
=======
gRPC Server Implementation (Infrastructure Layer)
This handles the actual gRPC server setup and service registration.
Lifecycle management is handled separately by the lifespan component.
"""
import grpc
from concurrent import futures
import structlog
from typing import Optional, List

from .servicers.detection_servicer import DetectionServicer
#from .servicers.face_servicer import FaceServicer
# from .servicers.behavior_servicer import BehaviorServicer
# from .servicers.aqi_servicer import AqiServicer

from ...core.config import settings

logger = structlog.get_logger("grpc.server")
>>>>>>> 903f6d74


class GRPCServer:
    """
<<<<<<< HEAD
    Simple gRPC server for AI services.
    
    Clean and straightforward - no over-engineering.
    """
    
    def __init__(self):
        """Initialize gRPC server"""
        self.host = settings.GRPC_HOST
        self.port = settings.GRPC_PORT
        self.max_workers = settings.GRPC_MAX_WORKERS
        self.server: Optional[grpc.Server] = None
        
        logger.info(
            "grpc_server_initialized",
            host=self.host,
            port=self.port,
            max_workers=self.max_workers
        )
    
    def start(self) -> None:
        """
        Start gRPC server.
        Non-blocking - runs in background threads.
        """
        if self.server is not None:
            logger.warning("grpc_server_already_started")
            return
        
        logger.info("creating_grpc_server")
        
        try:
            # Create server with thread pool
            self.server = grpc.server(
                futures.ThreadPoolExecutor(max_workers=self.max_workers),
                options=[
                    ('grpc.max_send_message_length', 100 * 1024 * 1024),  # 100MB
                    ('grpc.max_receive_message_length', 100 * 1024 * 1024),  # 100MB
                ]
            )
            
            # Register servicers
            logger.info("registering_grpc_servicers")
            
            # Detection Service
            detection_servicer = DetectionServicer()
            add_DetectionServiceServicer_to_server(detection_servicer, self.server)
            logger.info("servicer_registered", servicer="DetectionService")
            
            # Face Service (TODO: Implement in Part 2)
            # face_servicer = FaceServicer()
            # add_FaceServiceServicer_to_server(face_servicer, self.server)
            # logger.info("servicer_registered", servicer="FaceService")
            
            # Add more servicers here...
            
            # Bind address and start
            bind_address = f"{self.host}:{self.port}"
            self.server.add_insecure_port(bind_address)
            
=======
    gRPC Server for AI inference services.
    
    Follows Netflix/Google patterns:
    - Separate infrastructure from lifecycle
    - Service registration pattern
    - Graceful shutdown support
    - Interceptor support for cross-cutting concerns
    """
    
    def __init__(
        self,
        host: Optional[str] = None,
        port: Optional[int] = None,
        max_workers: Optional[int] = None,
        max_concurrent_rpcs: Optional[int] = None
    ):
        """
        Initialize gRPC server.
        
        Args:
            host: Server host (default from settings)
            port: Server port (default from settings)
            max_workers: Thread pool size (default: 10)
            max_concurrent_rpcs: Max concurrent RPCs (default: 100)
        """
        self.host = host or getattr(settings, 'GRPC_HOST', '0.0.0.0')
        self.port = port or getattr(settings, 'GRPC_PORT', 50051)
        self.max_workers = max_workers or getattr(settings, 'GRPC_MAX_WORKERS', 10)
        self.max_concurrent_rpcs = max_concurrent_rpcs or getattr(
            settings, 'GRPC_MAX_CONCURRENT_RPCS', 100
        )
        
        self.server: Optional[grpc.Server] = None
        self._servicers: List = []
    
    def _create_server(self) -> grpc.Server:
        """
        Create gRPC server with configuration.
        
        Returns:
            Configured gRPC server
        """
        # Server options for production
        options = [
            ('grpc.max_send_message_length', 100 * 1024 * 1024),  # 100MB
            ('grpc.max_receive_message_length', 100 * 1024 * 1024),  # 100MB
            ('grpc.max_concurrent_streams', self.max_concurrent_rpcs),
            ('grpc.so_reuseport', 1),
            ('grpc.keepalive_time_ms', 10000),
            ('grpc.keepalive_timeout_ms', 5000),
            ('grpc.keepalive_permit_without_calls', 1),
            ('grpc.http2.max_pings_without_data', 0),
        ]
        
        # Create thread pool executor
        thread_pool = futures.ThreadPoolExecutor(max_workers=self.max_workers)
        
        # Create server with interceptors (add auth, logging, etc.)
        interceptors = self._get_interceptors()
        
        if interceptors:
            server = grpc.server(
                thread_pool,
                interceptors=interceptors,
                options=options
            )
        else:
            server = grpc.server(thread_pool, options=options)
        
        return server
    
    def _get_interceptors(self) -> List:
        """
        Get gRPC interceptors for cross-cutting concerns.
        
        Add interceptors for:
        - Authentication
        - Logging
        - Metrics
        - Error handling
        
        Returns:
            List of interceptor instances
        """
        interceptors = []
        
        # Add custom interceptors here
        # Example:
        # from .interceptors import LoggingInterceptor, AuthInterceptor
        # interceptors.append(LoggingInterceptor())
        # interceptors.append(AuthInterceptor())
        
        return interceptors
    
    def _register_services(self):
        """
        Register all gRPC service implementations.
        
        This is where you add all your servicers (Netflix pattern).
        """
        logger.info("registering_grpc_services")
        
        # Import proto definitions
        try:
            # Update these imports based on your actual proto package
            from packages.contracts.python import (
                detection_pb2_grpc,
                # face_pb2_grpc,
                # behavior_pb2_grpc,
                # aqi_pb2_grpc,
            )
            
            # Register Detection Service
            detection_servicer = DetectionServicer()
            detection_pb2_grpc.add_DetectionServiceServicer_to_server(
                detection_servicer,
                self.server
            )
            self._servicers.append(detection_servicer)
            logger.info("service_registered", service="DetectionService")
            
            # Register Face Service
            # face_servicer = FaceServicer()
            # face_pb2_grpc.add_FaceServiceServicer_to_server(
            #     face_servicer,
            #     self.server
            # )
            # self._servicers.append(face_servicer)
            # logger.info("service_registered", service="FaceService")
            
            # Add more services as needed...
            
            logger.info(
                "all_services_registered",
                total_services=len(self._servicers)
            )
            
        except ImportError as e:
            logger.error(
                "failed_to_import_proto_definitions",
                error=str(e),
                hint="Ensure protobuf contracts are generated"
            )
            raise
    
    def start(self) -> None:
        """
        Start the gRPC server.
        
        This is non-blocking - the server runs in background threads.
        """
        if self.server is not None:
            logger.warning("grpc_server_already_started")
            return
        
        logger.info(
            "starting_grpc_server",
            host=self.host,
            port=self.port,
            max_workers=self.max_workers
        )
        
        try:
            # Create server
            self.server = self._create_server()
            
            # Register all services
            self._register_services()
            
            # Add insecure port (use add_secure_port for TLS)
            bind_address = f'{self.host}:{self.port}'
            self.server.add_insecure_port(bind_address)
            
            # For TLS/SSL in production:
            # with open('server.key', 'rb') as f:
            #     private_key = f.read()
            # with open('server.pem', 'rb') as f:
            #     certificate_chain = f.read()
            # credentials = grpc.ssl_server_credentials(
            #     [(private_key, certificate_chain)]
            # )
            # self.server.add_secure_port(bind_address, credentials)
            
>>>>>>> 903f6d74
            # Start server (non-blocking)
            self.server.start()
            
            logger.info(
                "grpc_server_started",
<<<<<<< HEAD
                address=bind_address
=======
                address=bind_address,
                services=len(self._servicers)
>>>>>>> 903f6d74
            )
            
        except Exception as e:
            logger.error(
                "failed_to_start_grpc_server",
                error=str(e),
                exc_info=True
            )
            raise
    
    def stop(self, grace_period: int = 5) -> None:
        """
<<<<<<< HEAD
        Stop gRPC server gracefully.
        
        Args:
            grace_period: Seconds to wait for in-flight requests
=======
        Stop the gRPC server gracefully.
        
        Args:
            grace_period: Seconds to wait for in-flight RPCs to complete
>>>>>>> 903f6d74
        """
        if self.server is None:
            logger.warning("grpc_server_not_running")
            return
        
<<<<<<< HEAD
        logger.info("stopping_grpc_server", grace_period=grace_period)
        
        try:
=======
        logger.info(
            "stopping_grpc_server",
            grace_period=grace_period
        )
        
        try:
            # Graceful shutdown
>>>>>>> 903f6d74
            self.server.stop(grace_period)
            
            logger.info("grpc_server_stopped")
<<<<<<< HEAD
        except Exception as e:
            logger.error("error_stopping_grpc_server", error=str(e))
        finally:
            self.server = None
=======
            
        except Exception as e:
            logger.error(
                "error_stopping_grpc_server",
                error=str(e),
                exc_info=True
            )
        finally:
            self.server = None
            self._servicers.clear()
>>>>>>> 903f6d74
    
    def wait_for_termination(self, timeout: Optional[float] = None):
        """
        Block until the server terminates.
        
        Useful for standalone gRPC server deployment.
        
        Args:
            timeout: Max time to wait in seconds
        """
        if self.server:
<<<<<<< HEAD
            self.server.wait_for_termination()


# ============================================================================
# Export
# ============================================================================

__all__ = ["GRPCServer"]
=======
            self.server.wait_for_termination(timeout=timeout)
>>>>>>> 903f6d74
<|MERGE_RESOLUTION|>--- conflicted
+++ resolved
@@ -1,48 +1,4 @@
 """
-<<<<<<< HEAD
-apps/ai/src/api/grpc/server.py
-Simple gRPC server for AI inference.
-
-Responsibilities:
-- Create and configure gRPC server
-- Register servicers (Detection, Face, etc.)
-- Start/stop server
-"""
-
-import sys
-from pathlib import Path
-import grpc
-from concurrent import futures
-import structlog
-from typing import Optional
-
-print("CURRENT FILE:", Path(__file__).resolve())
-print("PARENTS:")
-for i in range(0, 8):
-    print(i, "→", Path(__file__).resolve().parents[i])
-
-# Add packages/contracts/python to path
-contracts_path = Path(__file__).resolve().parents[5] / "packages" / "contracts" / "python"
-sys.path.insert(0, str(contracts_path))
-sys.path.insert(0, str(contracts_path.parent))
-
-print("Added to sys.path:", contracts_path)
-
-# Import generated gRPC code WITHOUT package prefix
-from sssp.ai.detection.detection_pb2_grpc import add_DetectionServiceServicer_to_server
-# from face_pb2_grpc import add_FaceServiceServicer_to_server
-# from behavior_pb2_grpc import add_BehaviorServiceServicer_to_server
-# from aqi_pb2_grpc import add_AqiServiceServicer_to_server
-
-from .servicers.detection_servicer import DetectionServicer
-# from .servicers.face_servicer import FaceServicer
-# from .servicers.behavior_servicer import BehaviorServicer
-# from .servicers.aqi_servicer import AqiServicer
-
-from ...core.config import settings
-
-logger = structlog.get_logger("grpc_server")
-=======
 gRPC Server Implementation (Infrastructure Layer)
 This handles the actual gRPC server setup and service registration.
 Lifecycle management is handled separately by the lifespan component.
@@ -60,72 +16,10 @@
 from ...core.config import settings
 
 logger = structlog.get_logger("grpc.server")
->>>>>>> 903f6d74
 
 
 class GRPCServer:
     """
-<<<<<<< HEAD
-    Simple gRPC server for AI services.
-    
-    Clean and straightforward - no over-engineering.
-    """
-    
-    def __init__(self):
-        """Initialize gRPC server"""
-        self.host = settings.GRPC_HOST
-        self.port = settings.GRPC_PORT
-        self.max_workers = settings.GRPC_MAX_WORKERS
-        self.server: Optional[grpc.Server] = None
-        
-        logger.info(
-            "grpc_server_initialized",
-            host=self.host,
-            port=self.port,
-            max_workers=self.max_workers
-        )
-    
-    def start(self) -> None:
-        """
-        Start gRPC server.
-        Non-blocking - runs in background threads.
-        """
-        if self.server is not None:
-            logger.warning("grpc_server_already_started")
-            return
-        
-        logger.info("creating_grpc_server")
-        
-        try:
-            # Create server with thread pool
-            self.server = grpc.server(
-                futures.ThreadPoolExecutor(max_workers=self.max_workers),
-                options=[
-                    ('grpc.max_send_message_length', 100 * 1024 * 1024),  # 100MB
-                    ('grpc.max_receive_message_length', 100 * 1024 * 1024),  # 100MB
-                ]
-            )
-            
-            # Register servicers
-            logger.info("registering_grpc_servicers")
-            
-            # Detection Service
-            detection_servicer = DetectionServicer()
-            add_DetectionServiceServicer_to_server(detection_servicer, self.server)
-            logger.info("servicer_registered", servicer="DetectionService")
-            
-            # Face Service (TODO: Implement in Part 2)
-            # face_servicer = FaceServicer()
-            # add_FaceServiceServicer_to_server(face_servicer, self.server)
-            # logger.info("servicer_registered", servicer="FaceService")
-            
-            # Add more servicers here...
-            
-            # Bind address and start
-            bind_address = f"{self.host}:{self.port}"
-            self.server.add_insecure_port(bind_address)
-            
-=======
     gRPC Server for AI inference services.
     
     Follows Netflix/Google patterns:
@@ -309,18 +203,13 @@
             # )
             # self.server.add_secure_port(bind_address, credentials)
             
->>>>>>> 903f6d74
             # Start server (non-blocking)
             self.server.start()
             
             logger.info(
                 "grpc_server_started",
-<<<<<<< HEAD
-                address=bind_address
-=======
                 address=bind_address,
                 services=len(self._servicers)
->>>>>>> 903f6d74
             )
             
         except Exception as e:
@@ -333,27 +222,15 @@
     
     def stop(self, grace_period: int = 5) -> None:
         """
-<<<<<<< HEAD
-        Stop gRPC server gracefully.
-        
-        Args:
-            grace_period: Seconds to wait for in-flight requests
-=======
         Stop the gRPC server gracefully.
         
         Args:
             grace_period: Seconds to wait for in-flight RPCs to complete
->>>>>>> 903f6d74
         """
         if self.server is None:
             logger.warning("grpc_server_not_running")
             return
         
-<<<<<<< HEAD
-        logger.info("stopping_grpc_server", grace_period=grace_period)
-        
-        try:
-=======
         logger.info(
             "stopping_grpc_server",
             grace_period=grace_period
@@ -361,16 +238,9 @@
         
         try:
             # Graceful shutdown
->>>>>>> 903f6d74
             self.server.stop(grace_period)
             
             logger.info("grpc_server_stopped")
-<<<<<<< HEAD
-        except Exception as e:
-            logger.error("error_stopping_grpc_server", error=str(e))
-        finally:
-            self.server = None
-=======
             
         except Exception as e:
             logger.error(
@@ -381,7 +251,6 @@
         finally:
             self.server = None
             self._servicers.clear()
->>>>>>> 903f6d74
     
     def wait_for_termination(self, timeout: Optional[float] = None):
         """
@@ -393,15 +262,4 @@
             timeout: Max time to wait in seconds
         """
         if self.server:
-<<<<<<< HEAD
-            self.server.wait_for_termination()
-
-
-# ============================================================================
-# Export
-# ============================================================================
-
-__all__ = ["GRPCServer"]
-=======
-            self.server.wait_for_termination(timeout=timeout)
->>>>>>> 903f6d74
+            self.server.wait_for_termination(timeout=timeout)